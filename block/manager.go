--- conflicted
+++ resolved
@@ -1493,6 +1493,10 @@
 func (m *Manager) execCreateBlock(_ context.Context, height uint64, lastSignature *types.Signature, lastHeaderHash types.Hash, lastState types.State, batchData *BatchData) (*types.SignedHeader, *types.Data, error) {
 	data := batchData.Data
 	batchdata := convertBatchDataToBytes(data)
+	key, err := m.proposerKey.GetPublic()
+	if err != nil {
+		return nil, nil, err
+	}
 	header := &types.SignedHeader{
 		Header: types.Header{
 			Version: types.Version{
@@ -1511,13 +1515,10 @@
 			ProposerAddress: m.genesis.ProposerAddress,
 		},
 		Signature: *lastSignature,
-<<<<<<< HEAD
-=======
 		Signer: types.Signer{
 			PubKey:  key,
 			Address: m.genesis.ProposerAddress,
 		},
->>>>>>> a634e2c4
 	}
 
 	blockData := &types.Data{
