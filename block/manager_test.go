--- conflicted
+++ resolved
@@ -42,23 +42,13 @@
 	logger := log.NewTestLogger(t)
 	mockStore := mocks.NewStore(t)
 	m := &Manager{
-<<<<<<< HEAD
 		da:           da,
-		headerCache:  cache.NewCache[types.SignedHeader](),
 		logger:       logger,
 		lastStateMtx: &sync.RWMutex{},
 		metrics:      NopMetrics(),
-=======
-		da:            da,
-		headerCache:   cache.NewCache[types.SignedHeader](),
-		dataCache:     cache.NewCache[types.Data](),
-		logger:        logger,
-		gasPrice:      gasPrice,
-		gasMultiplier: gasMultiplier,
-		lastStateMtx:  &sync.RWMutex{},
-		metrics:       NopMetrics(),
-		store:         mockStore,
->>>>>>> c8d31411
+		headerCache:  cache.NewCache[types.SignedHeader](),
+		dataCache:    cache.NewCache[types.Data](),
+		store:        mockStore,
 	}
 
 	m.publishBlock = m.publishBlockInternal
