package block

import (
	"context"
	"errors"
	"fmt"
	"sync"
	"testing"
	"time"

	"cosmossdk.io/log"
	ds "github.com/ipfs/go-datastore"
	"github.com/libp2p/go-libp2p/core/crypto"
	"github.com/stretchr/testify/assert"
	"github.com/stretchr/testify/mock"
	"github.com/stretchr/testify/require"

	"github.com/rollkit/rollkit/core/da"
	"github.com/rollkit/rollkit/pkg/cache"
	genesispkg "github.com/rollkit/rollkit/pkg/genesis"
	"github.com/rollkit/rollkit/pkg/signer"
	noopsigner "github.com/rollkit/rollkit/pkg/signer/noop"
	"github.com/rollkit/rollkit/pkg/store"
	"github.com/rollkit/rollkit/test/mocks"
	"github.com/rollkit/rollkit/types"
)

// WithinDuration asserts that the two durations are within the specified tolerance of each other.
func WithinDuration(t *testing.T, expected, actual, tolerance time.Duration) bool {
	diff := expected - actual
	if diff < 0 {
		diff = -diff
	}
	if diff <= tolerance {
		return true
	}
	return assert.Fail(t, fmt.Sprintf("Not within duration.\nExpected: %v\nActual: %v\nTolerance: %v", expected, actual, tolerance))
}

// Returns a minimalistic block manager using a mock DA Client
func getManager(t *testing.T, da da.DA, gasPrice float64, gasMultiplier float64) (*Manager, *mocks.Store) {
	logger := log.NewTestLogger(t)
	mockStore := mocks.NewStore(t)
	m := &Manager{
<<<<<<< HEAD
		da:           da,
		logger:       logger,
		lastStateMtx: &sync.RWMutex{},
		metrics:      NopMetrics(),
		headerCache:  cache.NewCache[types.SignedHeader](),
		dataCache:    cache.NewCache[types.Data](),
		store:        mockStore,
=======
		da:                       da,
		headerCache:              cache.NewCache[types.SignedHeader](),
		dataCache:                cache.NewCache[types.Data](),
		logger:                   logger,
		gasPrice:                 gasPrice,
		gasMultiplier:            gasMultiplier,
		lastStateMtx:             &sync.RWMutex{},
		metrics:                  NopMetrics(),
		store:                    mockStore,
		txNotifyCh:               make(chan struct{}, 1),
		signaturePayloadProvider: defaultSignaturePayloadProvider,
>>>>>>> 2cc7e0b4
	}

	m.publishBlock = m.publishBlockInternal

	return m, mockStore
}

// TestInitialStateClean verifies that getInitialState initializes state correctly when no state is stored.
func TestInitialStateClean(t *testing.T) {
	require := require.New(t)
	ctx := t.Context()

	// Create genesis document
	genesisData, _, _ := types.GetGenesisWithPrivkey("TestInitialStateClean")
	logger := log.NewTestLogger(t)
	es, _ := store.NewDefaultInMemoryKVStore()
	emptyStore := store.New(es)
	mockExecutor := mocks.NewExecutor(t)

	// Set expectation for InitChain call within getInitialState
	mockExecutor.On("InitChain", ctx, genesisData.GenesisDAStartTime, genesisData.InitialHeight, genesisData.ChainID).
		Return([]byte("mockAppHash"), uint64(1000), nil).Once()

	s, err := getInitialState(ctx, genesisData, nil, emptyStore, mockExecutor, logger, nil /* uses default signature verification */)
	require.NoError(err)
	initialHeight := genesisData.InitialHeight
	require.Equal(initialHeight-1, s.LastBlockHeight)
	require.Equal(initialHeight, s.InitialHeight)

	// Assert mock expectations
	mockExecutor.AssertExpectations(t)
}

// TestInitialStateStored verifies that getInitialState loads existing state from the store and does not call InitChain.
func TestInitialStateStored(t *testing.T) {
	require := require.New(t)
	ctx := context.Background()

	// Create genesis document
	genesisData, _, _ := types.GetGenesisWithPrivkey("TestInitialStateStored")
	sampleState := types.State{
		ChainID:         "TestInitialStateStored",
		InitialHeight:   1,
		LastBlockHeight: 100,
	}

	es, _ := store.NewDefaultInMemoryKVStore()
	store := store.New(es)
	err := store.UpdateState(ctx, sampleState)
	require.NoError(err)
	logger := log.NewTestLogger(t)
	mockExecutor := mocks.NewExecutor(t)

	// getInitialState should not call InitChain if state exists
	s, err := getInitialState(ctx, genesisData, nil, store, mockExecutor, logger, nil /* uses default signature verification */)
	require.NoError(err)
	require.Equal(s.LastBlockHeight, uint64(100))
	require.Equal(s.InitialHeight, uint64(1))

	// Assert mock expectations (InitChain should not have been called)
	mockExecutor.AssertExpectations(t)
}

// TestInitialStateUnexpectedHigherGenesis verifies that getInitialState returns an error if the genesis initial height is higher than the stored state's last block height.
func TestInitialStateUnexpectedHigherGenesis(t *testing.T) {
	require := require.New(t)
	logger := log.NewTestLogger(t)
	ctx := context.Background()

	// Create genesis document with initial height 2
	genesisData, _, _ := types.GetGenesisWithPrivkey("TestInitialStateUnexpectedHigherGenesis")
	// Create a new genesis with height 2
	genesis := genesispkg.NewGenesis(
		genesisData.ChainID,
		uint64(2), // Set initial height to 2
		genesisData.GenesisDAStartTime,
		genesisData.ProposerAddress,
	)
	sampleState := types.State{
		ChainID:         "TestInitialStateUnexpectedHigherGenesis",
		InitialHeight:   1,
		LastBlockHeight: 0,
	}
	es, _ := store.NewDefaultInMemoryKVStore()
	store := store.New(es)
	err := store.UpdateState(ctx, sampleState)
	require.NoError(err)
	mockExecutor := mocks.NewExecutor(t)

	_, err = getInitialState(ctx, genesis, nil, store, mockExecutor, logger, nil /* uses default signature verification */)
	require.EqualError(err, "genesis.InitialHeight (2) is greater than last stored state's LastBlockHeight (0)")

	// Assert mock expectations (InitChain should not have been called)
	mockExecutor.AssertExpectations(t)
}

// TestSignVerifySignature verifies that signatures can be created and verified using the configured signer.
func TestSignVerifySignature(t *testing.T) {
	require := require.New(t)
	mockDAC := mocks.NewDA(t)
	m, _ := getManager(t, mockDAC, -1, -1)
	payload := []byte("test")
	privKey, _, err := crypto.GenerateKeyPair(crypto.Ed25519, 256)
	require.NoError(err)
	noopSigner, err := noopsigner.NewNoopSigner(privKey)
	require.NoError(err)
	cases := []struct {
		name   string
		signer signer.Signer
	}{
		{"ed25519", noopSigner},
	}
	for _, c := range cases {
		t.Run(c.name, func(t *testing.T) {
			m.signer = c.signer
			signature, err := m.signer.Sign(payload)
			require.NoError(err)
			pubKey, err := c.signer.GetPublic()
			require.NoError(err)
			ok, err := pubKey.Verify(payload, signature)
			require.NoError(err)
			require.True(ok)
		})
	}
}

func TestIsDAIncluded(t *testing.T) {
	require := require.New(t)
	mockDAC := mocks.NewDA(t)

	// Create a minimalistic block manager
	m, mockStore := getManager(t, mockDAC, -1, -1)
	height := uint64(1)
	header, data := types.GetRandomBlock(height, 5, "TestIsDAIncluded")
	mockStore.On("GetBlockData", mock.Anything, height).Return(header, data, nil).Times(3)
	mockStore.On("Height", mock.Anything).Return(uint64(100), nil).Maybe()
	ctx := context.Background()
	// IsDAIncluded should return false for unseen hash
	require.False(m.IsDAIncluded(ctx, height))

	// Set the hash as DAIncluded and verify IsDAIncluded returns true
	m.headerCache.SetDAIncluded(header.Hash().String())
	require.False(m.IsDAIncluded(ctx, height))

	// Set the data as DAIncluded and verify IsDAIncluded returns true
	m.dataCache.SetDAIncluded(data.DACommitment().String())
	require.True(m.IsDAIncluded(ctx, height))
}

// Test_submitBlocksToDA_BlockMarshalErrorCase1 verifies that a marshalling error in the first block prevents all blocks from being submitted.
func Test_submitBlocksToDA_BlockMarshalErrorCase1(t *testing.T) {
	chainID := "Test_submitBlocksToDA_BlockMarshalErrorCase1"
	assert := assert.New(t)
	require := require.New(t)
	ctx := context.Background()

	mockDA := mocks.NewDA(t)
	m, _ := getManager(t, mockDA, -1, -1)

	header1, data1 := types.GetRandomBlock(uint64(1), 5, chainID)
	header2, data2 := types.GetRandomBlock(uint64(2), 5, chainID)
	header3, data3 := types.GetRandomBlock(uint64(3), 5, chainID)

	store := mocks.NewStore(t)
	invalidateBlockHeader(header1)
	store.On("GetMetadata", mock.Anything, LastSubmittedHeightKey).Return(nil, ds.ErrNotFound)
	store.On("GetBlockData", mock.Anything, uint64(1)).Return(header1, data1, nil)
	store.On("GetBlockData", mock.Anything, uint64(2)).Return(header2, data2, nil)
	store.On("GetBlockData", mock.Anything, uint64(3)).Return(header3, data3, nil)
	store.On("Height", mock.Anything).Return(uint64(3), nil)

	m.store = store

	var err error
	m.pendingHeaders, err = NewPendingHeaders(store, m.logger)
	require.NoError(err)

	err = m.submitHeadersToDA(ctx)
	assert.ErrorContains(err, "failed to transform header to proto")
	blocks, err := m.pendingHeaders.getPendingHeaders(ctx)
	assert.NoError(err)
	assert.Equal(3, len(blocks))
	mockDA.AssertExpectations(t)
}

// Test_submitBlocksToDA_BlockMarshalErrorCase2 verifies that a marshalling error in a later block prevents all blocks from being submitted.
func Test_submitBlocksToDA_BlockMarshalErrorCase2(t *testing.T) {
	chainID := "Test_submitBlocksToDA_BlockMarshalErrorCase2"
	assert := assert.New(t)
	require := require.New(t)
	ctx := context.Background()

	mockDA := mocks.NewDA(t)
	m, _ := getManager(t, mockDA, -1, -1)

	header1, data1 := types.GetRandomBlock(uint64(1), 5, chainID)
	header2, data2 := types.GetRandomBlock(uint64(2), 5, chainID)
	header3, data3 := types.GetRandomBlock(uint64(3), 5, chainID)

	store := mocks.NewStore(t)
	invalidateBlockHeader(header3)
	store.On("GetMetadata", mock.Anything, LastSubmittedHeightKey).Return(nil, ds.ErrNotFound)
	store.On("GetBlockData", mock.Anything, uint64(1)).Return(header1, data1, nil)
	store.On("GetBlockData", mock.Anything, uint64(2)).Return(header2, data2, nil)
	store.On("GetBlockData", mock.Anything, uint64(3)).Return(header3, data3, nil)
	store.On("Height", mock.Anything).Return(uint64(3), nil)

	m.store = store

	var err error
	m.pendingHeaders, err = NewPendingHeaders(store, m.logger)
	require.NoError(err)
	err = m.submitHeadersToDA(ctx)
	assert.ErrorContains(err, "failed to transform header to proto")
	blocks, err := m.pendingHeaders.getPendingHeaders(ctx)
	assert.NoError(err)
	// Expect all blocks to remain pending because the batch submission was halted
	assert.Equal(3, len(blocks))

	mockDA.AssertExpectations(t)
	store.AssertExpectations(t)
}

// invalidateBlockHeader results in a block header that produces a marshalling error
func invalidateBlockHeader(header *types.SignedHeader) {
	header.Signer.PubKey = &crypto.Ed25519PublicKey{}
}

// Test_isProposer verifies the isProposer utility for matching the signing key to the genesis proposer public key.
func Test_isProposer(t *testing.T) {
	require := require.New(t)

	type args struct {
		state         crypto.PubKey
		signerPrivKey signer.Signer
	}
	tests := []struct {
		name       string
		args       args
		isProposer bool
		err        error
	}{
		{
			name: "Signing key matches genesis proposer public key",
			args: func() args {
				_, privKey, _ := types.GetGenesisWithPrivkey("Test_isProposer")
				signer, err := noopsigner.NewNoopSigner(privKey)
				require.NoError(err)
				return args{
					privKey.GetPublic(),
					signer,
				}
			}(),
			isProposer: true,
			err:        nil,
		},
		{
			name: "Signing key does not match genesis proposer public key",
			args: func() args {
				_, privKey, _ := types.GetGenesisWithPrivkey("Test_isProposer_Mismatch")
				// Generate a different private key
				otherPrivKey, _, err := crypto.GenerateKeyPair(crypto.Ed25519, 256)
				require.NoError(err)
				signer, err := noopsigner.NewNoopSigner(otherPrivKey)
				require.NoError(err)
				return args{
					privKey.GetPublic(),
					signer,
				}
			}(),
			isProposer: false,
			err:        nil,
		},
	}
	for _, tt := range tests {
		t.Run(tt.name, func(t *testing.T) {
			isProposer, err := isProposer(tt.args.signerPrivKey, tt.args.state)
			if !errors.Is(err, tt.err) {
				t.Errorf("isProposer() error = %v, expected err %v", err, tt.err)
				return
			}
			if isProposer != tt.isProposer {
				t.Errorf("isProposer() = %v, expected %v", isProposer, tt.isProposer)
			}
		})
	}
}

// TestBytesToBatchData verifies conversion between bytes and batch data, including error handling for corrupted data.
func TestBytesToBatchData(t *testing.T) {
	require := require.New(t)
	assert := assert.New(t)

	// empty input returns empty slice
	out, err := bytesToBatchData(nil)
	require.NoError(err)
	require.Empty(out)
	out, err = bytesToBatchData([]byte{})
	require.NoError(err)
	require.Empty(out)

	// valid multi-entry data
	orig := [][]byte{[]byte("foo"), []byte("bar"), {}}
	b := convertBatchDataToBytes(orig)
	out, err = bytesToBatchData(b)
	require.NoError(err)
	require.Equal(orig, out)

	// corrupted length prefix (declared length greater than available bytes)
	bad := []byte{0, 0, 0, 5, 'x', 'y'}
	_, err = bytesToBatchData(bad)
	assert.Error(err)
	assert.Contains(err.Error(), "corrupted data")
}

// TestGetDataSignature_Success ensures a valid signature is returned when the signer is set.
func TestGetDataSignature_Success(t *testing.T) {
	require := require.New(t)
	mockDAC := mocks.NewDA(t)
	m, _ := getManager(t, mockDAC, -1, -1)

	privKey, _, err := crypto.GenerateKeyPair(crypto.Ed25519, 256)
	require.NoError(err)
	signer, err := noopsigner.NewNoopSigner(privKey)
	require.NoError(err)
	m.signer = signer
	_, data := types.GetRandomBlock(1, 2, "TestGetDataSignature")
	sig, err := m.getDataSignature(data)
	require.NoError(err)
	require.NotEmpty(sig)
}

// TestGetDataSignature_NilSigner ensures the correct error is returned when the signer is nil.
func TestGetDataSignature_NilSigner(t *testing.T) {
	require := require.New(t)
	mockDAC := mocks.NewDA(t)
	m, _ := getManager(t, mockDAC, -1, -1)

	privKey, _, err := crypto.GenerateKeyPair(crypto.Ed25519, 256)
	require.NoError(err)
	signer, err := noopsigner.NewNoopSigner(privKey)
	require.NoError(err)
	m.signer = signer
	_, data := types.GetRandomBlock(1, 2, "TestGetDataSignature")

	m.signer = nil
	_, err = m.getDataSignature(data)
	require.ErrorContains(err, "signer is nil; cannot sign data")
}

// TestIsValidSignedData covers valid, nil, wrong proposer, and invalid signature cases for isValidSignedData.
func TestIsValidSignedData(t *testing.T) {
	require := require.New(t)
	privKey, _, err := crypto.GenerateKeyPair(crypto.Ed25519, 256)
	require.NoError(err)
	testSigner, err := noopsigner.NewNoopSigner(privKey)
	require.NoError(err)
	proposerAddr, err := testSigner.GetAddress()
	require.NoError(err)
	gen := genesispkg.NewGenesis(
		"testchain",
		1,
		time.Now(),
		proposerAddr,
	)
	m := &Manager{
		signer:  testSigner,
		genesis: gen,
	}

	t.Run("valid signed data", func(t *testing.T) {
		batch := &types.Data{
			Txs: types.Txs{types.Tx("tx1"), types.Tx("tx2")},
		}
		sig, err := m.getDataSignature(batch)
		require.NoError(err)
		pubKey, err := m.signer.GetPublic()
		require.NoError(err)
		signedData := &types.SignedData{
			Data:      *batch,
			Signature: sig,
			Signer: types.Signer{
				PubKey:  pubKey,
				Address: proposerAddr,
			},
		}
		assert.True(t, m.isValidSignedData(signedData))
	})

	t.Run("nil signed data", func(t *testing.T) {
		assert.False(t, m.isValidSignedData(nil))
	})

	t.Run("nil Txs", func(t *testing.T) {
		signedData := &types.SignedData{
			Data: types.Data{},
			Signer: types.Signer{
				Address: proposerAddr,
			},
		}
		signedData.Txs = nil
		assert.False(t, m.isValidSignedData(signedData))
	})

	t.Run("wrong proposer address", func(t *testing.T) {
		batch := &types.Data{
			Txs: types.Txs{types.Tx("tx1")},
		}
		sig, err := m.getDataSignature(batch)
		require.NoError(err)
		pubKey, err := m.signer.GetPublic()
		require.NoError(err)
		wrongAddr := make([]byte, len(proposerAddr))
		copy(wrongAddr, proposerAddr)
		wrongAddr[0] ^= 0xFF // flip a bit
		signedData := &types.SignedData{
			Data:      *batch,
			Signature: sig,
			Signer: types.Signer{
				PubKey:  pubKey,
				Address: wrongAddr,
			},
		}
		assert.False(t, m.isValidSignedData(signedData))
	})

	t.Run("invalid signature", func(t *testing.T) {
		batch := &types.Data{
			Txs: types.Txs{types.Tx("tx1")},
		}
		sig, err := m.getDataSignature(batch)
		require.NoError(err)
		pubKey, err := m.signer.GetPublic()
		require.NoError(err)
		// Corrupt the signature
		badSig := make([]byte, len(sig))
		copy(badSig, sig)
		badSig[0] ^= 0xFF
		signedData := &types.SignedData{
			Data:      *batch,
			Signature: badSig,
			Signer: types.Signer{
				PubKey:  pubKey,
				Address: proposerAddr,
			},
		}
		assert.False(t, m.isValidSignedData(signedData))
	})
}

// TestManager_execValidate tests the execValidate method for various header/data/state conditions.
func TestManager_execValidate(t *testing.T) {
	require := require.New(t)
	genesis, _, _ := types.GetGenesisWithPrivkey("TestChain")
	m, _ := getManager(t, nil, -1, -1)

	// Helper to create a valid state/header/data triplet
	makeValid := func() (types.State, *types.SignedHeader, *types.Data, crypto.PrivKey) {
		state := types.State{
			Version:         types.Version{Block: 1, App: 1},
			ChainID:         genesis.ChainID,
			InitialHeight:   genesis.InitialHeight,
			LastBlockHeight: genesis.InitialHeight - 1,
			LastBlockTime:   time.Now().Add(-time.Minute),
			AppHash:         []byte("apphash"),
		}
		newHeight := state.LastBlockHeight + 1
		// Build header and data
		header, data, privKey := types.GenerateRandomBlockCustomWithAppHash(&types.BlockConfig{Height: newHeight, NTxs: 1}, state.ChainID, state.AppHash)
		require.NotNil(header)
		require.NotNil(data)
		require.NotNil(privKey)
		return state, header, data, privKey
	}

	t.Run("valid header and data", func(t *testing.T) {
		state, header, data, _ := makeValid()
		err := m.execValidate(state, header, data)
		require.NoError(err)
	})

	t.Run("invalid header (ValidateBasic fails)", func(t *testing.T) {
		state, header, data, _ := makeValid()
		header.ProposerAddress = []byte("bad") // breaks proposer address check
		err := m.execValidate(state, header, data)
		require.ErrorContains(err, "invalid header")
	})

	t.Run("header/data mismatch (types.Validate fails)", func(t *testing.T) {
		state, header, data, _ := makeValid()
		data.Metadata.ChainID = "otherchain" // breaks types.Validate
		err := m.execValidate(state, header, data)
		require.ErrorContains(err, "validation failed")
	})

	t.Run("chain ID mismatch", func(t *testing.T) {
		state, header, data, _ := makeValid()
		state.ChainID = "wrongchain"
		err := m.execValidate(state, header, data)
		require.ErrorContains(err, "chain ID mismatch")
	})

	t.Run("height mismatch", func(t *testing.T) {
		state, header, data, _ := makeValid()
		state.LastBlockHeight += 2
		err := m.execValidate(state, header, data)
		require.ErrorContains(err, "invalid height")
	})

	t.Run("non-monotonic block time at height 1 does not error", func(t *testing.T) {
		state, header, data, _ := makeValid()
		state.LastBlockTime = header.Time()
		err := m.execValidate(state, header, data)
		require.NoError(err)
	})

	// TODO: https://github.com/rollkit/rollkit/issues/2250

	// t.Run("non-monotonic block time with height > 1", func(t *testing.T) {
	// 	state, header, data, privKey := makeValid()
	// 	state.LastBlockTime = time.Now().Add(time.Minute)
	// 	state.LastBlockHeight = 1
	// 	header.BaseHeader.Height = state.LastBlockHeight + 1
	// 	data.Metadata.Height = state.LastBlockHeight + 1
	// 	signer, err := noopsigner.NewNoopSigner(privKey)
	// 	require.NoError(err)
	// 	header.Signature, err = types.GetSignature(header.Header, signer)
	// 	require.NoError(err)
	// 	err = m.execValidate(state, header, data)
	// 	require.ErrorContains(err, "block time must be strictly increasing")
	// })

	// t.Run("app hash mismatch", func(t *testing.T) {
	// 	state, header, data, _ := makeValid()
	// 	state.AppHash = []byte("different")
	// 	err := m.execValidate(state, header, data)
	// 	require.ErrorContains(err, "app hash mismatch")
	// })
}

// TestGetterMethods tests simple getter methods for the Manager
func TestGetterMethods(t *testing.T) {
	t.Run("GetLastState", func(t *testing.T) {
		require := require.New(t)
		m, _ := getManager(t, mocks.NewDA(t), -1, -1)
		state := types.State{ChainID: "test", LastBlockHeight: 5}
		m.SetLastState(state)

		result := m.GetLastState()
		require.Equal(state, result)
	})

	t.Run("GetDAIncludedHeight", func(t *testing.T) {
		require := require.New(t)
		m, _ := getManager(t, mocks.NewDA(t), -1, -1)
		m.daIncludedHeight.Store(10)

		result := m.GetDAIncludedHeight()
		require.Equal(uint64(10), result)
	})

	t.Run("PendingHeaders", func(t *testing.T) {
		require := require.New(t)
		m, _ := getManager(t, mocks.NewDA(t), -1, -1)
		result := m.PendingHeaders()
		require.Nil(result)
		require.Equal(m.pendingHeaders, result)
	})

	t.Run("SeqClient", func(t *testing.T) {
		require := require.New(t)
		m, _ := getManager(t, mocks.NewDA(t), -1, -1)
		result := m.SeqClient()
		require.Equal(m.sequencer, result)
	})

	t.Run("GetExecutor", func(t *testing.T) {
		require := require.New(t)
		m, _ := getManager(t, mocks.NewDA(t), -1, -1)
		result := m.GetExecutor()
		require.Equal(m.exec, result)
	})
}

// TestCacheMethods tests cache-related functionality in the Manager
func TestCacheMethods(t *testing.T) {
	t.Run("HeaderCache", func(t *testing.T) {
		require := require.New(t)
		m, _ := getManager(t, mocks.NewDA(t), -1, -1)
		cache := m.HeaderCache()
		require.NotNil(cache)
		require.Equal(m.headerCache, cache)
	})

	t.Run("DataCache", func(t *testing.T) {
		require := require.New(t)
		m, _ := getManager(t, mocks.NewDA(t), -1, -1)
		cache := m.DataCache()
		require.NotNil(cache)
		require.Equal(m.dataCache, cache)
	})

	t.Run("IsBlockHashSeen", func(t *testing.T) {
		require := require.New(t)
		m, _ := getManager(t, mocks.NewDA(t), -1, -1)
		hash := "test-hash"

		// Initially not seen
		require.False(m.IsBlockHashSeen(hash))

		// Mark as seen
		m.headerCache.SetSeen(hash)
		require.True(m.IsBlockHashSeen(hash))
	})
}

// TestUtilityFunctions tests standalone utility functions in the Manager
func TestUtilityFunctions(t *testing.T) {
	t.Run("ConvertBatchDataToBytes_EdgeCases", func(t *testing.T) {
		require := require.New(t)

		// Single empty byte slice
		input := [][]byte{{}}
		result := convertBatchDataToBytes(input)
		require.NotEmpty(result)
		reconstructed, err := bytesToBatchData(result)
		require.NoError(err)
		require.Equal(input, reconstructed)

		// Single non-empty byte slice
		input = [][]byte{[]byte("test")}
		result = convertBatchDataToBytes(input)
		require.NotEmpty(result)
		reconstructed, err = bytesToBatchData(result)
		require.NoError(err)
		require.Equal(input, reconstructed)

		// Multiple mixed entries
		input = [][]byte{[]byte("first"), {}, []byte("third")}
		result = convertBatchDataToBytes(input)
		reconstructed, err = bytesToBatchData(result)
		require.NoError(err)
		require.Equal(input, reconstructed)
	})

	t.Run("ExponentialBackoff", func(t *testing.T) {
		require := require.New(t)
		m, _ := getManager(t, mocks.NewDA(t), -1, -1)
		m.config.DA.BlockTime.Duration = 10 * time.Second

		// Test initial backoff
		result := m.exponentialBackoff(0)
		require.Equal(initialBackoff, result)

		// Test doubling
		result = m.exponentialBackoff(100 * time.Millisecond)
		require.Equal(200*time.Millisecond, result)

		// Test max cap
		result = m.exponentialBackoff(20 * time.Second)
		require.Equal(m.config.DA.BlockTime.Duration, result)
	})

	t.Run("GetHeaderSignature_NilSigner", func(t *testing.T) {
		require := require.New(t)
		m, _ := getManager(t, mocks.NewDA(t), -1, -1)
		m.signer = nil

		header := types.Header{}
		_, err := m.getHeaderSignature(header)
		require.ErrorContains(err, "signer is nil; cannot sign header")
	})

	t.Run("IsUsingExpectedSingleSequencer", func(t *testing.T) {
		require := require.New(t)
		m, _ := getManager(t, mocks.NewDA(t), -1, -1)

		// Create genesis data for the test
		genesisData, privKey, _ := types.GetGenesisWithPrivkey("TestIsUsingExpectedSingleSequencer")
		m.genesis = genesisData

		// Create a signer
		testSigner, err := noopsigner.NewNoopSigner(privKey)
		require.NoError(err)

		// Create a properly signed header that will pass ValidateBasic
		header := &types.SignedHeader{
			Header: types.Header{
				ProposerAddress: genesisData.ProposerAddress,
				BaseHeader: types.BaseHeader{
					ChainID: genesisData.ChainID,
					Height:  1,
					Time:    uint64(genesisData.GenesisDAStartTime.UnixNano()),
				},
				DataHash: make([]byte, 32), // Add proper data hash
				AppHash:  make([]byte, 32), // Add proper app hash
			},
			Signer: types.Signer{
				PubKey:  privKey.GetPublic(),
				Address: genesisData.ProposerAddress,
			},
		}

		// Sign the header
		headerBytes, err := header.Header.MarshalBinary()
		require.NoError(err)
		signature, err := testSigner.Sign(headerBytes)
		require.NoError(err)
		header.Signature = signature

		// Should return true for valid header with correct proposer
		require.True(m.isUsingExpectedSingleSequencer(header))

		// Should return false for header with wrong proposer address
		header.ProposerAddress = []byte("wrong-proposer")
		require.False(m.isUsingExpectedSingleSequencer(header))
	})
}

// TestErrorHandling tests error paths in Manager methods
func TestErrorHandling(t *testing.T) {
	t.Run("GetStoreHeight_Error", func(t *testing.T) {
		require := require.New(t)
		m, mockStore := getManager(t, mocks.NewDA(t), -1, -1)
		expectedErr := errors.New("store error")
		mockStore.On("Height", mock.Anything).Return(uint64(0), expectedErr)

		_, err := m.GetStoreHeight(context.Background())
		require.True(errors.Is(err, expectedErr))
	})

	t.Run("IsDAIncluded_StoreError", func(t *testing.T) {
		require := require.New(t)
		m, mockStore := getManager(t, mocks.NewDA(t), -1, -1)
		height := uint64(1)
		expectedErr := errors.New("store height error")
		mockStore.On("Height", mock.Anything).Return(uint64(0), expectedErr)

		result, err := m.IsDAIncluded(context.Background(), height)
		require.False(result)
		require.True(errors.Is(err, expectedErr))
	})

	t.Run("IsDAIncluded_HeightTooHigh", func(t *testing.T) {
		m, mockStore := getManager(t, mocks.NewDA(t), -1, -1)
		height := uint64(10)
		mockStore.On("Height", mock.Anything).Return(uint64(5), nil)

		result, err := m.IsDAIncluded(context.Background(), height)
		assert.False(t, result)
		assert.NoError(t, err)
	})

	t.Run("IsDAIncluded_GetBlockDataError", func(t *testing.T) {
		require := require.New(t)
		m, mockStore := getManager(t, mocks.NewDA(t), -1, -1)
		height := uint64(5)
		expectedErr := errors.New("get block data error")
		mockStore.On("Height", mock.Anything).Return(uint64(10), nil)
		mockStore.On("GetBlockData", mock.Anything, height).Return(nil, nil, expectedErr)

		result, err := m.IsDAIncluded(context.Background(), height)
		require.False(result)
		require.True(errors.Is(err, expectedErr))
	})

	t.Run("RetrieveBatch_SequencerError", func(t *testing.T) {
		require := require.New(t)
		m, _ := getManager(t, mocks.NewDA(t), -1, -1)

		// Set up genesis for chain ID
		genesisData, _, _ := types.GetGenesisWithPrivkey("TestRetrieveBatch")
		m.genesis = genesisData

		// Create a mock sequencer that returns an error
		mockSequencer := mocks.NewSequencer(t)
		expectedErr := errors.New("sequencer error")
		mockSequencer.On("GetNextBatch", mock.Anything, mock.Anything).Return(nil, expectedErr)
		m.sequencer = mockSequencer

		_, err := m.retrieveBatch(context.Background())
		require.True(errors.Is(err, expectedErr))
	})
}

// TestStateManagement tests state-related functionality and thread safety
func TestStateManagement(t *testing.T) {
	t.Run("SetLastState_ThreadSafety", func(t *testing.T) {
		require := require.New(t)
		m, _ := getManager(t, mocks.NewDA(t), -1, -1)

		var wg sync.WaitGroup
		states := []types.State{
			{ChainID: "test1", LastBlockHeight: 1},
			{ChainID: "test2", LastBlockHeight: 2},
			{ChainID: "test3", LastBlockHeight: 3},
		}

		// Concurrent writes
		for _, state := range states {
			wg.Add(1)
			go func(s types.State) {
				defer wg.Done()
				m.SetLastState(s)
			}(state)
		}

		wg.Wait()

		// Should have one of the states
		result := m.GetLastState()
		require.Contains([]string{"test1", "test2", "test3"}, result.ChainID)
	})

	t.Run("GetLastBlockTime", func(t *testing.T) {
		require := require.New(t)
		m, _ := getManager(t, mocks.NewDA(t), -1, -1)

		testTime := time.Now()
		state := types.State{
			ChainID:       "test",
			LastBlockTime: testTime,
		}
		m.SetLastState(state)

		result := m.getLastBlockTime()
		require.Equal(testTime, result)
	})

	t.Run("GetLastBlockTime_ThreadSafety", func(t *testing.T) {
		require := require.New(t)
		m, _ := getManager(t, mocks.NewDA(t), -1, -1)

		testTime := time.Now()
		state := types.State{
			ChainID:       "test",
			LastBlockTime: testTime,
		}
		m.SetLastState(state)

		var wg sync.WaitGroup
		results := make([]time.Time, 10)

		// Concurrent reads
		for i := 0; i < 10; i++ {
			wg.Add(1)
			go func(index int) {
				defer wg.Done()
				results[index] = m.getLastBlockTime()
			}(i)
		}

		wg.Wait()

		// All reads should return the same time
		for _, result := range results {
			require.Equal(testTime, result)
		}
	})
}

// TestNotificationSystem tests the transaction notification system
func TestNotificationSystem(t *testing.T) {
	t.Run("NotifyNewTransactions", func(t *testing.T) {
		require := require.New(t)
		m, _ := getManager(t, mocks.NewDA(t), -1, -1)

		// Should be able to notify without blocking
		m.NotifyNewTransactions()

		// Should handle multiple notifications gracefully
		for i := 0; i < 10; i++ {
			m.NotifyNewTransactions()
		}

		// Channel should have at least one notification
		select {
		case <-m.txNotifyCh:
			// Successfully received notification
		case <-time.After(100 * time.Millisecond):
			require.Fail("Expected notification but got none")
		}
	})

	t.Run("NotifyNewTransactions_NonBlocking", func(t *testing.T) {
		require := require.New(t)
		m, _ := getManager(t, mocks.NewDA(t), -1, -1)

		// Fill the channel to test non-blocking behavior
		m.txNotifyCh <- struct{}{}

		// This should not block even though channel is full
		start := time.Now()
		m.NotifyNewTransactions()
		duration := time.Since(start)

		// Should complete quickly (non-blocking)
		require.Less(duration, 10*time.Millisecond)
	})
}

// TestValidationMethods tests validation logic in the Manager
func TestValidationMethods(t *testing.T) {
	t.Run("GetStoreHeight_Success", func(t *testing.T) {
		require := require.New(t)
		m, mockStore := getManager(t, mocks.NewDA(t), -1, -1)
		expectedHeight := uint64(42)
		mockStore.On("Height", mock.Anything).Return(expectedHeight, nil)

		height, err := m.GetStoreHeight(context.Background())
		require.NoError(err)
		require.Equal(expectedHeight, height)
	})

	t.Run("IsBlockHashSeen_True", func(t *testing.T) {
		require := require.New(t)
		m, _ := getManager(t, mocks.NewDA(t), -1, -1)
		hash := "test-hash"

		// Mark as seen first
		m.headerCache.SetSeen(hash)

		result := m.IsBlockHashSeen(hash)
		require.True(result)
	})

	t.Run("IsBlockHashSeen_False", func(t *testing.T) {
		require := require.New(t)
		m, _ := getManager(t, mocks.NewDA(t), -1, -1)
		hash := "unseen-hash"

		result := m.IsBlockHashSeen(hash)
		require.False(result)
	})

	t.Run("ExponentialBackoff_WithConfig", func(t *testing.T) {
		require := require.New(t)
		m, _ := getManager(t, mocks.NewDA(t), -1, -1)

		// Set up a config with a specific block time
		m.config.DA.BlockTime.Duration = 5 * time.Second

		// Test that backoff is capped at config value
		result := m.exponentialBackoff(10 * time.Second)
		require.Equal(5*time.Second, result)

		// Test normal doubling
		result = m.exponentialBackoff(100 * time.Millisecond)
		require.Equal(200*time.Millisecond, result)
	})
}

// TestConfigurationDefaults tests default value handling and edge cases
func TestConfigurationDefaults(t *testing.T) {
	t.Run("ExponentialBackoff_EdgeCases", func(t *testing.T) {
		require := require.New(t)
		m, _ := getManager(t, mocks.NewDA(t), -1, -1)

		// Test with zero block time - should still double the backoff since there's no cap
		m.config.DA.BlockTime.Duration = 0
		result := m.exponentialBackoff(100 * time.Millisecond)
		require.Equal(0*time.Millisecond, result) // Capped at 0

		// Test with very small block time
		m.config.DA.BlockTime.Duration = 1 * time.Millisecond
		result = m.exponentialBackoff(100 * time.Millisecond)
		require.Equal(1*time.Millisecond, result) // Should cap at block time

		// Test normal doubling with larger block time
		m.config.DA.BlockTime.Duration = 1 * time.Second
		result = m.exponentialBackoff(100 * time.Millisecond)
		require.Equal(200*time.Millisecond, result) // Should double
	})

	t.Run("IsProposer_NilSigner", func(t *testing.T) {
		require := require.New(t)
		privKey, _, err := crypto.GenerateKeyPair(crypto.Ed25519, 256)
		require.NoError(err)

		result, err := isProposer(nil, privKey.GetPublic())
		require.NoError(err)
		require.False(result)
	})

	t.Run("ConvertBatchDataToBytes_NilInput", func(t *testing.T) {
		require := require.New(t)

		result := convertBatchDataToBytes(nil)
		require.Empty(result)

		// Should be able to convert back
		reconstructed, err := bytesToBatchData(result)
		require.NoError(err)
		require.Empty(reconstructed)
	})

	t.Run("BytesToBatchData_CorruptedData_InsufficientLengthBytes", func(t *testing.T) {
		require := require.New(t)

		// Only 3 bytes when we need 4 for length prefix
		bad := []byte{0, 0, 0}
		_, err := bytesToBatchData(bad)
		require.Error(err)
		require.Contains(err.Error(), "corrupted data")
		require.Contains(err.Error(), "insufficient bytes for length prefix")
	})
}<|MERGE_RESOLUTION|>--- conflicted
+++ resolved
@@ -42,27 +42,15 @@
 	logger := log.NewTestLogger(t)
 	mockStore := mocks.NewStore(t)
 	m := &Manager{
-<<<<<<< HEAD
-		da:           da,
-		logger:       logger,
-		lastStateMtx: &sync.RWMutex{},
-		metrics:      NopMetrics(),
-		headerCache:  cache.NewCache[types.SignedHeader](),
-		dataCache:    cache.NewCache[types.Data](),
-		store:        mockStore,
-=======
 		da:                       da,
 		headerCache:              cache.NewCache[types.SignedHeader](),
 		dataCache:                cache.NewCache[types.Data](),
 		logger:                   logger,
-		gasPrice:                 gasPrice,
-		gasMultiplier:            gasMultiplier,
 		lastStateMtx:             &sync.RWMutex{},
 		metrics:                  NopMetrics(),
 		store:                    mockStore,
 		txNotifyCh:               make(chan struct{}, 1),
 		signaturePayloadProvider: defaultSignaturePayloadProvider,
->>>>>>> 2cc7e0b4
 	}
 
 	m.publishBlock = m.publishBlockInternal
