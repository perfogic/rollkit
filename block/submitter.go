package block

import (
	"context"
	"fmt"
	"time"

	coreda "github.com/rollkit/rollkit/core/da"
	"github.com/rollkit/rollkit/types"
	"google.golang.org/protobuf/proto"
)

// HeaderSubmissionLoop is responsible for submitting headers to the DA layer.
func (m *Manager) HeaderSubmissionLoop(ctx context.Context) {
	timer := time.NewTicker(m.config.DA.BlockTime.Duration)
	defer timer.Stop()
	for {
		select {
		case <-ctx.Done():
			m.logger.Info("header submission loop stopped")
			return
		case <-timer.C:
		}
		if m.pendingHeaders.isEmpty() {
			continue
		}
		headersToSubmit, err := m.pendingHeaders.getPendingHeaders(ctx)
		if err != nil {
			m.logger.Error("error while fetching headers pending DA", "err", err)
			continue
		}
		if len(headersToSubmit) == 0 {
			continue
		}
		err = m.submitHeadersToDA(ctx, headersToSubmit)
		if err != nil {
			m.logger.Error("error while submitting header to DA", "error", err)
		}
	}
}

// DataSubmissionLoop is responsible for submitting data to the DA layer.
func (m *Manager) DataSubmissionLoop(ctx context.Context) {
	timer := time.NewTicker(m.config.DA.BlockTime.Duration)
	defer timer.Stop()
	for {
		select {
		case <-ctx.Done():
			m.logger.Info("data submission loop stopped")
			return
		case <-timer.C:
		}
		if m.pendingData.isEmpty() {
			continue
		}

		signedDataToSubmit, err := m.createSignedDataToSubmit(ctx)
		if err != nil {
			m.logger.Error("failed to create signed data to submit", "error", err)
			continue
		}
		if len(signedDataToSubmit) == 0 {
			continue
		}

		err = m.submitDataToDA(ctx, signedDataToSubmit)
		if err != nil {
			m.logger.Error("failed to submit data to DA", "error", err)
		}
	}
}

// submitToDA is a generic helper for submitting items to the DA layer with retry, backoff, and gas price logic.
// marshalFn marshals an item to []byte.
// postSubmit is called after a successful submission to update caches, pending lists, etc.
func submitToDA[T any](
	m *Manager,
	ctx context.Context,
	items []T,
	marshalFn func(T) ([]byte, error),
	postSubmit func([]T, *coreda.ResultSubmit, float64),
	itemType string,
) error {
	submittedAll := false
	var backoff time.Duration
	attempt := 0
	initialGasPrice := m.gasPrice
	gasPrice := initialGasPrice
	remaining := items
	numSubmitted := 0

<<<<<<< HEAD
daSubmitRetryLoop:
	for !submittedAllHeaders && attempt < maxSubmitAttempts {
=======
	// Marshal all items once before the loop
	marshaled := make([][]byte, len(items))
	for i, item := range items {
		bz, err := marshalFn(item)
		if err != nil {
			return fmt.Errorf("failed to marshal item: %w", err)
		}
		marshaled[i] = bz
	}
	remLen := len(items)

	for !submittedAll && attempt < maxSubmitAttempts {
>>>>>>> e15b1528
		select {
		case <-ctx.Done():
			m.logger.Info("context done, stopping submission loop")
			return nil
		case <-time.After(backoff):
		}

		// Use the current remaining items and marshaled bytes
		currMarshaled := marshaled
		remLen = len(remaining)

<<<<<<< HEAD
		submitctx, submitCtxCancel := context.WithTimeout(ctx, 60*time.Second) // TODO: make this configurable
		res := types.SubmitWithHelpers(submitctx, m.da, m.logger, headersBz, nil)
=======
		submitctx, submitCtxCancel := context.WithTimeout(ctx, 60*time.Second)
		res := types.SubmitWithHelpers(submitctx, m.da, m.logger, currMarshaled, gasPrice, nil)
>>>>>>> e15b1528
		submitCtxCancel()

		switch res.Code {
		case coreda.StatusSuccess:
<<<<<<< HEAD
			m.logger.Info("successfully submitted Rollkit headers to DA layer", "daHeight", res.Height, "headerCount", res.SubmittedCount)
			if res.SubmittedCount == uint64(len(headersToSubmit)) {
				submittedAllHeaders = true
=======
			m.logger.Info(fmt.Sprintf("successfully submitted %s to DA layer", itemType), "gasPrice", gasPrice, "count", res.SubmittedCount)
			if res.SubmittedCount == uint64(remLen) {
				submittedAll = true
>>>>>>> e15b1528
			}
			submitted := remaining[:res.SubmittedCount]
			notSubmitted := remaining[res.SubmittedCount:]
			notSubmittedMarshaled := currMarshaled[res.SubmittedCount:]
			numSubmitted += int(res.SubmittedCount)
			postSubmit(submitted, &res, gasPrice)
			remaining = notSubmitted
			marshaled = notSubmittedMarshaled
			backoff = 0

			m.logger.Debug("resetting DA layer submission options", "backoff", backoff)
		case coreda.StatusNotIncludedInBlock, coreda.StatusAlreadyInMempool:
			m.logger.Error("DA layer submission failed", "error", res.Message, "attempt", attempt)
<<<<<<< HEAD
			backoff = m.config.DA.BlockTime.Duration * time.Duration(m.config.DA.MempoolTTL) //nolint:gosec
			m.logger.Info("retrying DA layer submission with", "backoff", backoff)
=======
			backoff = m.config.DA.BlockTime.Duration * time.Duration(m.config.DA.MempoolTTL)
			if m.gasMultiplier > 0 && gasPrice != -1 {
				gasPrice = gasPrice * m.gasMultiplier
			}
			m.logger.Info("retrying DA layer submission with", "backoff", backoff, "gasPrice", gasPrice)
>>>>>>> e15b1528
		case coreda.StatusContextCanceled:
			m.logger.Info("DA layer submission canceled due to context cancellation", "attempt", attempt)
			return nil
		case coreda.StatusTooBig:
<<<<<<< HEAD
			m.logger.Info("failed to submit header to DA layer because header is too big")
			break daSubmitRetryLoop
=======
			fallthrough
>>>>>>> e15b1528
		default:
			m.logger.Error("DA layer submission failed", "error", res.Message, "attempt", attempt)
			backoff = m.exponentialBackoff(backoff)
		}
		attempt++
	}
	if !submittedAll {
		// If not all items are submitted, the remaining items will be retried in the next submission loop.
		return fmt.Errorf("failed to submit all %s(s) to DA layer, submitted %d items (%d left) after %d attempts", itemType, numSubmitted, remLen, attempt)
	}
	return nil
}

// submitHeadersToDA submits a list of headers to the DA layer using the generic submitToDA helper.
func (m *Manager) submitHeadersToDA(ctx context.Context, headersToSubmit []*types.SignedHeader) error {
	return submitToDA(m, ctx, headersToSubmit,
		func(header *types.SignedHeader) ([]byte, error) {
			headerPb, err := header.ToProto()
			if err != nil {
				return nil, fmt.Errorf("failed to transform header to proto: %w", err)
			}
			return proto.Marshal(headerPb)
		},
		func(submitted []*types.SignedHeader, res *coreda.ResultSubmit, gasPrice float64) {
			for _, header := range submitted {
				m.headerCache.SetDAIncluded(header.Hash().String(), res.Height)
			}
			lastSubmittedHeaderHeight := uint64(0)
			if l := len(submitted); l > 0 {
				lastSubmittedHeaderHeight = submitted[l-1].Height()
			}
			m.pendingHeaders.setLastSubmittedHeaderHeight(ctx, lastSubmittedHeaderHeight)
			// Update sequencer metrics if the sequencer supports it
			if seq, ok := m.sequencer.(MetricsRecorder); ok {
				seq.RecordMetrics(gasPrice, res.BlobSize, res.Code, m.pendingHeaders.numPendingHeaders(), lastSubmittedHeaderHeight)
			}
			m.sendNonBlockingSignalToDAIncluderCh()
		},
		"header",
	)
}

// submitDataToDA submits a list of signed data to the DA layer using the generic submitToDA helper.
func (m *Manager) submitDataToDA(ctx context.Context, signedDataToSubmit []*types.SignedData) error {
	return submitToDA(m, ctx, signedDataToSubmit,
		func(signedData *types.SignedData) ([]byte, error) {
			return signedData.MarshalBinary()
		},
		func(submitted []*types.SignedData, res *coreda.ResultSubmit, gasPrice float64) {
			for _, signedData := range submitted {
				m.dataCache.SetDAIncluded(signedData.Data.DACommitment().String(), res.Height)
			}
			lastSubmittedDataHeight := uint64(0)
			if l := len(submitted); l > 0 {
				lastSubmittedDataHeight = submitted[l-1].Height()
			}
			m.pendingData.setLastSubmittedDataHeight(ctx, lastSubmittedDataHeight)
			// Update sequencer metrics if the sequencer supports it
			if seq, ok := m.sequencer.(MetricsRecorder); ok {
				seq.RecordMetrics(gasPrice, res.BlobSize, res.Code, m.pendingData.numPendingData(), lastSubmittedDataHeight)
			}
			m.sendNonBlockingSignalToDAIncluderCh()
		},
		"data",
	)
}

// createSignedDataToSubmit converts the list of pending data to a list of SignedData.
func (m *Manager) createSignedDataToSubmit(ctx context.Context) ([]*types.SignedData, error) {
	dataList, err := m.pendingData.getPendingData(ctx)
	if err != nil {
		return nil, err
	}

	if m.signer == nil {
		return nil, fmt.Errorf("signer is nil; cannot sign data")
	}

	pubKey, err := m.signer.GetPublic()
	if err != nil {
		return nil, fmt.Errorf("failed to get public key: %w", err)
	}

	signer := types.Signer{
		PubKey:  pubKey,
		Address: m.genesis.ProposerAddress,
	}

<<<<<<< HEAD
	return &types.SignedData{
		Data:      data,
		Signature: signature,
		Signer:    signer,
	}, nil
}

// submitDataToDA submits signed data to the Data Availability (DA) layer.
// It implements a retry mechanism with exponential backoff and gas price adjustments to handle various failure scenarios.
// The function attempts to submit data multiple times (up to maxSubmitAttempts).

// Different strategies are used based on the response from the DA layer:
// - On success: Reduces gas price gradually (but not below initial price)
// - On mempool issues: Increases gas price and uses a longer backoff
// - On size issues: Reduces the blob size and uses exponential backoff
// - On other errors: Uses exponential backoff
//
// It returns an error if not all transactions could be submitted after all attempts.
func (m *Manager) submitDataToDA(ctx context.Context, signedData *types.SignedData) error {
	var backoff time.Duration
	attempt := 0

	for attempt < maxSubmitAttempts {
		// Wait for backoff duration or exit if context is done
		select {
		case <-ctx.Done():
			m.logger.Info("context done, stopping data submission loop")
			return nil
		case <-time.After(backoff):
=======
	signedDataToSubmit := make([]*types.SignedData, 0, len(dataList))

	for _, data := range dataList {
		if len(data.Txs) == 0 {
			continue
>>>>>>> e15b1528
		}
		signature, err := m.getDataSignature(data)
		if err != nil {
			return nil, fmt.Errorf("failed to get data signature: %w", err)
		}
<<<<<<< HEAD

		// Attempt to submit the signed data to the DA layer using the helper function
		res := types.SubmitWithHelpers(ctx, m.da, m.logger, [][]byte{signedDataBz}, nil)

		switch res.Code {
		case coreda.StatusSuccess:
			m.logger.Info("successfully submitted data to DA layer",
				"height", res.Height)

			// Reset submission parameters after success
			backoff = 0

			m.logger.Debug("resetting DA layer submission options", "backoff", backoff)

			m.DataCache().SetDAIncluded(signedData.DACommitment().String())
			m.sendNonBlockingSignalToDAIncluderCh()
			return nil

		case coreda.StatusNotIncludedInBlock, coreda.StatusAlreadyInMempool:
			m.logger.Error("DA layer submission failed", "error", res.Message, "attempt", attempt)
			backoff = m.config.DA.BlockTime.Duration * time.Duration(m.config.DA.MempoolTTL)
			m.logger.Info("retrying DA layer submission with", "backoff", backoff)
		case coreda.StatusContextCanceled:
			m.logger.Info("DA layer submission canceled due to context cancellation", "attempt", attempt)
			return nil
		case coreda.StatusTooBig:
			// Blob size adjustment is handled within DA impl or SubmitWithOptions call
			// fallthrough to default exponential backoff
			fallthrough
		default:
			m.logger.Error("DA layer submission failed", "error", res.Message, "attempt", attempt)
			backoff = m.exponentialBackoff(backoff)
		}

		attempt++
=======
		signedDataToSubmit = append(signedDataToSubmit, &types.SignedData{
			Data:      *data,
			Signature: signature,
			Signer:    signer,
		})
>>>>>>> e15b1528
	}

	return signedDataToSubmit, nil
}<|MERGE_RESOLUTION|>--- conflicted
+++ resolved
@@ -78,21 +78,15 @@
 	ctx context.Context,
 	items []T,
 	marshalFn func(T) ([]byte, error),
-	postSubmit func([]T, *coreda.ResultSubmit, float64),
+	postSubmit func([]T, *coreda.ResultSubmit),
 	itemType string,
 ) error {
 	submittedAll := false
 	var backoff time.Duration
 	attempt := 0
-	initialGasPrice := m.gasPrice
-	gasPrice := initialGasPrice
 	remaining := items
 	numSubmitted := 0
 
-<<<<<<< HEAD
-daSubmitRetryLoop:
-	for !submittedAllHeaders && attempt < maxSubmitAttempts {
-=======
 	// Marshal all items once before the loop
 	marshaled := make([][]byte, len(items))
 	for i, item := range items {
@@ -105,7 +99,6 @@
 	remLen := len(items)
 
 	for !submittedAll && attempt < maxSubmitAttempts {
->>>>>>> e15b1528
 		select {
 		case <-ctx.Done():
 			m.logger.Info("context done, stopping submission loop")
@@ -117,32 +110,21 @@
 		currMarshaled := marshaled
 		remLen = len(remaining)
 
-<<<<<<< HEAD
-		submitctx, submitCtxCancel := context.WithTimeout(ctx, 60*time.Second) // TODO: make this configurable
-		res := types.SubmitWithHelpers(submitctx, m.da, m.logger, headersBz, nil)
-=======
 		submitctx, submitCtxCancel := context.WithTimeout(ctx, 60*time.Second)
-		res := types.SubmitWithHelpers(submitctx, m.da, m.logger, currMarshaled, gasPrice, nil)
->>>>>>> e15b1528
+		res := types.SubmitWithHelpers(submitctx, m.da, m.logger, currMarshaled, nil)
 		submitCtxCancel()
 
 		switch res.Code {
 		case coreda.StatusSuccess:
-<<<<<<< HEAD
-			m.logger.Info("successfully submitted Rollkit headers to DA layer", "daHeight", res.Height, "headerCount", res.SubmittedCount)
-			if res.SubmittedCount == uint64(len(headersToSubmit)) {
-				submittedAllHeaders = true
-=======
-			m.logger.Info(fmt.Sprintf("successfully submitted %s to DA layer", itemType), "gasPrice", gasPrice, "count", res.SubmittedCount)
+			m.logger.Info(fmt.Sprintf("successfully submitted %s to DA layer", itemType), "count", res.SubmittedCount)
 			if res.SubmittedCount == uint64(remLen) {
 				submittedAll = true
->>>>>>> e15b1528
 			}
 			submitted := remaining[:res.SubmittedCount]
 			notSubmitted := remaining[res.SubmittedCount:]
 			notSubmittedMarshaled := currMarshaled[res.SubmittedCount:]
 			numSubmitted += int(res.SubmittedCount)
-			postSubmit(submitted, &res, gasPrice)
+			postSubmit(submitted, &res)
 			remaining = notSubmitted
 			marshaled = notSubmittedMarshaled
 			backoff = 0
@@ -150,26 +132,14 @@
 			m.logger.Debug("resetting DA layer submission options", "backoff", backoff)
 		case coreda.StatusNotIncludedInBlock, coreda.StatusAlreadyInMempool:
 			m.logger.Error("DA layer submission failed", "error", res.Message, "attempt", attempt)
-<<<<<<< HEAD
-			backoff = m.config.DA.BlockTime.Duration * time.Duration(m.config.DA.MempoolTTL) //nolint:gosec
+			backoff = m.config.DA.BlockTime.Duration * time.Duration(m.config.DA.MempoolTTL)
+
 			m.logger.Info("retrying DA layer submission with", "backoff", backoff)
-=======
-			backoff = m.config.DA.BlockTime.Duration * time.Duration(m.config.DA.MempoolTTL)
-			if m.gasMultiplier > 0 && gasPrice != -1 {
-				gasPrice = gasPrice * m.gasMultiplier
-			}
-			m.logger.Info("retrying DA layer submission with", "backoff", backoff, "gasPrice", gasPrice)
->>>>>>> e15b1528
 		case coreda.StatusContextCanceled:
 			m.logger.Info("DA layer submission canceled due to context cancellation", "attempt", attempt)
 			return nil
 		case coreda.StatusTooBig:
-<<<<<<< HEAD
-			m.logger.Info("failed to submit header to DA layer because header is too big")
-			break daSubmitRetryLoop
-=======
 			fallthrough
->>>>>>> e15b1528
 		default:
 			m.logger.Error("DA layer submission failed", "error", res.Message, "attempt", attempt)
 			backoff = m.exponentialBackoff(backoff)
@@ -193,7 +163,7 @@
 			}
 			return proto.Marshal(headerPb)
 		},
-		func(submitted []*types.SignedHeader, res *coreda.ResultSubmit, gasPrice float64) {
+		func(submitted []*types.SignedHeader, res *coreda.ResultSubmit) {
 			for _, header := range submitted {
 				m.headerCache.SetDAIncluded(header.Hash().String(), res.Height)
 			}
@@ -204,7 +174,7 @@
 			m.pendingHeaders.setLastSubmittedHeaderHeight(ctx, lastSubmittedHeaderHeight)
 			// Update sequencer metrics if the sequencer supports it
 			if seq, ok := m.sequencer.(MetricsRecorder); ok {
-				seq.RecordMetrics(gasPrice, res.BlobSize, res.Code, m.pendingHeaders.numPendingHeaders(), lastSubmittedHeaderHeight)
+				seq.RecordMetrics(res.BlobSize, res.Code, m.pendingHeaders.numPendingHeaders(), lastSubmittedHeaderHeight)
 			}
 			m.sendNonBlockingSignalToDAIncluderCh()
 		},
@@ -218,7 +188,7 @@
 		func(signedData *types.SignedData) ([]byte, error) {
 			return signedData.MarshalBinary()
 		},
-		func(submitted []*types.SignedData, res *coreda.ResultSubmit, gasPrice float64) {
+		func(submitted []*types.SignedData, res *coreda.ResultSubmit) {
 			for _, signedData := range submitted {
 				m.dataCache.SetDAIncluded(signedData.Data.DACommitment().String(), res.Height)
 			}
@@ -229,7 +199,7 @@
 			m.pendingData.setLastSubmittedDataHeight(ctx, lastSubmittedDataHeight)
 			// Update sequencer metrics if the sequencer supports it
 			if seq, ok := m.sequencer.(MetricsRecorder); ok {
-				seq.RecordMetrics(gasPrice, res.BlobSize, res.Code, m.pendingData.numPendingData(), lastSubmittedDataHeight)
+				seq.RecordMetrics(res.BlobSize, res.Code, m.pendingData.numPendingData(), lastSubmittedDataHeight)
 			}
 			m.sendNonBlockingSignalToDAIncluderCh()
 		},
@@ -258,91 +228,21 @@
 		Address: m.genesis.ProposerAddress,
 	}
 
-<<<<<<< HEAD
-	return &types.SignedData{
-		Data:      data,
-		Signature: signature,
-		Signer:    signer,
-	}, nil
-}
-
-// submitDataToDA submits signed data to the Data Availability (DA) layer.
-// It implements a retry mechanism with exponential backoff and gas price adjustments to handle various failure scenarios.
-// The function attempts to submit data multiple times (up to maxSubmitAttempts).
-
-// Different strategies are used based on the response from the DA layer:
-// - On success: Reduces gas price gradually (but not below initial price)
-// - On mempool issues: Increases gas price and uses a longer backoff
-// - On size issues: Reduces the blob size and uses exponential backoff
-// - On other errors: Uses exponential backoff
-//
-// It returns an error if not all transactions could be submitted after all attempts.
-func (m *Manager) submitDataToDA(ctx context.Context, signedData *types.SignedData) error {
-	var backoff time.Duration
-	attempt := 0
-
-	for attempt < maxSubmitAttempts {
-		// Wait for backoff duration or exit if context is done
-		select {
-		case <-ctx.Done():
-			m.logger.Info("context done, stopping data submission loop")
-			return nil
-		case <-time.After(backoff):
-=======
 	signedDataToSubmit := make([]*types.SignedData, 0, len(dataList))
 
 	for _, data := range dataList {
 		if len(data.Txs) == 0 {
 			continue
->>>>>>> e15b1528
 		}
 		signature, err := m.getDataSignature(data)
 		if err != nil {
 			return nil, fmt.Errorf("failed to get data signature: %w", err)
 		}
-<<<<<<< HEAD
-
-		// Attempt to submit the signed data to the DA layer using the helper function
-		res := types.SubmitWithHelpers(ctx, m.da, m.logger, [][]byte{signedDataBz}, nil)
-
-		switch res.Code {
-		case coreda.StatusSuccess:
-			m.logger.Info("successfully submitted data to DA layer",
-				"height", res.Height)
-
-			// Reset submission parameters after success
-			backoff = 0
-
-			m.logger.Debug("resetting DA layer submission options", "backoff", backoff)
-
-			m.DataCache().SetDAIncluded(signedData.DACommitment().String())
-			m.sendNonBlockingSignalToDAIncluderCh()
-			return nil
-
-		case coreda.StatusNotIncludedInBlock, coreda.StatusAlreadyInMempool:
-			m.logger.Error("DA layer submission failed", "error", res.Message, "attempt", attempt)
-			backoff = m.config.DA.BlockTime.Duration * time.Duration(m.config.DA.MempoolTTL)
-			m.logger.Info("retrying DA layer submission with", "backoff", backoff)
-		case coreda.StatusContextCanceled:
-			m.logger.Info("DA layer submission canceled due to context cancellation", "attempt", attempt)
-			return nil
-		case coreda.StatusTooBig:
-			// Blob size adjustment is handled within DA impl or SubmitWithOptions call
-			// fallthrough to default exponential backoff
-			fallthrough
-		default:
-			m.logger.Error("DA layer submission failed", "error", res.Message, "attempt", attempt)
-			backoff = m.exponentialBackoff(backoff)
-		}
-
-		attempt++
-=======
 		signedDataToSubmit = append(signedDataToSubmit, &types.SignedData{
 			Data:      *data,
 			Signature: signature,
 			Signer:    signer,
 		})
->>>>>>> e15b1528
 	}
 
 	return signedDataToSubmit, nil
