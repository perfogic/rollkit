--- conflicted
+++ resolved
@@ -177,7 +177,6 @@
 				if err != nil && !errors.Is(err, errExecutorAlreadyRunning) {
 					return fmt.Errorf("failed to launch mock executor server: %w", err)
 				}
-<<<<<<< HEAD
 				// nolint:errcheck,gosec
 				defer func() {
 					if execSrv != nil {
@@ -185,23 +184,8 @@
 					}
 				}()
 			}
-=======
-			}()
 
 			logger.Info("Executor address", "address", nodeConfig.ExecutorAddress)
-
-			// Try and launch a mock gRPC executor if there is no executor running
-			// execSrv, err := tryStartMockExecutorServerGRPC(nodeConfig.ExecutorAddress)
-			// if err != nil && !errors.Is(err, errExecutorAlreadyRunning) {
-			// 	return fmt.Errorf("failed to launch mock executor server: %w", err)
-			// }
-			// // nolint:errcheck,gosec
-			// defer func() {
-			// 	if execSrv != nil {
-			// 		execSrv.Stop()
-			// 	}
-			// }()
->>>>>>> 2ee60f90
 
 			// use noop proxy app by default
 			if !cmd.Flags().Lookup("proxy_app").Changed {
