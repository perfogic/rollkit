--- conflicted
+++ resolved
@@ -6,41 +6,9 @@
 	"time"
 )
 
-<<<<<<< HEAD
 // Version is the current rollkit version
 // Please keep updated with each new release
 const Version = "0.38.5"
-=======
-const (
-	// DefaultDirPerm is the default permissions used when creating directories.
-	DefaultDirPerm = 0750
-
-	// DefaultConfigDir is the default directory for configuration files (e.g. rollkit.toml).
-	DefaultConfigDir = "config"
-
-	// DefaultDataDir is the default directory for data files (e.g. database).
-	DefaultDataDir = "data"
-
-	// DefaultSignerPath is the default path for the signer file
-	DefaultSignerPath = "signer"
-
-	// DefaultListenAddress is a default listen address for P2P client.
-	DefaultListenAddress = "/ip4/0.0.0.0/tcp/7676"
-	// Version is the current rollkit version
-	// Please keep updated with each new release
-	Version = "0.38.5"
-	// DefaultDAAddress is the default address for the data availability layer
-	DefaultDAAddress = "http://localhost:26658"
-	// DefaultSequencerAddress is the default address for the sequencer middleware
-	DefaultSequencerAddress = "localhost:50051"
-	// DefaultSequencerRollupID is the default rollup ID for the sequencer middleware
-	DefaultSequencerRollupID = "mock-rollup"
-	// DefaultExecutorAddress is the default address for the executor middleware
-	DefaultExecutorAddress = "localhost:40041"
-	// DefaultLogLevel is the default log level for the application
-	DefaultLogLevel = "info"
-)
->>>>>>> b151c8bd
 
 // DefaultRootDir returns the default root directory for rollkit
 func DefaultRootDir() string {
@@ -60,14 +28,9 @@
 // DefaultNodeConfig keeps default values of NodeConfig
 var DefaultNodeConfig = Config{
 	RootDir:   DefaultRootDir(),
-<<<<<<< HEAD
 	DBPath:    "data",
 	ConfigDir: "config",
-=======
-	DBPath:    DefaultDataDir,
-	ConfigDir: DefaultConfigDir,
 	ChainID:   "rollkit-test",
->>>>>>> b151c8bd
 	P2P: P2PConfig{
 		ListenAddress: "/ip4/0.0.0.0/tcp/7676",
 		Seeds:         "",
@@ -97,7 +60,7 @@
 	},
 	Signer: SignerConfig{
 		SignerType: "file",
-		SignerPath: DefaultSignerPath,
+		SignerPath: "signer",
 	},
 	RPC: RPCConfig{
 		Address: "127.0.0.1",
