--- conflicted
+++ resolved
@@ -209,10 +209,6 @@
 	ctx2, cancel2 := context.WithTimeout(context.Background(), time.Second)
 	defer cancel2()
 	state2, err := c.GetState(ctx2)
-<<<<<<< HEAD
-	defer cancel()
-=======
->>>>>>> b57355ef
 	require.NoError(t, err)
 	require.Greater(t, state2.LastBlockHeight, state.LastBlockHeight)
 }