package types

import (
	"context"
	"errors"
	"fmt"
	"strings"

	"cosmossdk.io/log"

	coreda "github.com/rollkit/rollkit/core/da"
)

// TODO: remove this after we modify the da interfaces
var NameSpacePlaceholder = []byte("placeholder")

// SubmitWithHelpers performs blob submission using the underlying DA layer,
// handling error mapping to produce a ResultSubmit.
// It assumes blob size filtering is handled within the DA implementation's SubmitWithOptions.
// It mimics the logic previously found in da.DAClient.Submit.
func SubmitWithHelpers(
	ctx context.Context,
	da coreda.DA, // Use the core DA interface
	logger log.Logger,
	data [][]byte,
	options []byte,
) coreda.ResultSubmit { // Return core ResultSubmit type
<<<<<<< HEAD
	ids, err := da.SubmitWithOptions(ctx, data, options)
=======
	ids, err := da.SubmitWithOptions(ctx, data, gasPrice, NameSpacePlaceholder, options)
>>>>>>> 2cc7e0b4

	// Handle errors returned by SubmitWithOptions
	if err != nil {
		if errors.Is(err, context.Canceled) {
			logger.Debug("DA submission canceled via helper due to context cancellation")
			return coreda.ResultSubmit{
				BaseResult: coreda.BaseResult{
					Code:    coreda.StatusContextCanceled,
					Message: "submission canceled",
					IDs:     ids,
				},
			}
		}
		status := coreda.StatusError
		switch {
		case errors.Is(err, coreda.ErrTxTimedOut):
			status = coreda.StatusNotIncludedInBlock
		case errors.Is(err, coreda.ErrTxAlreadyInMempool):
			status = coreda.StatusAlreadyInMempool
		case errors.Is(err, coreda.ErrTxIncorrectAccountSequence):
			status = coreda.StatusIncorrectAccountSequence
		case errors.Is(err, coreda.ErrBlobSizeOverLimit):
			status = coreda.StatusTooBig
		case errors.Is(err, coreda.ErrContextDeadline):
			status = coreda.StatusContextDeadline
		}
		logger.Error("DA submission failed via helper", "error", err, "status", status)
		return coreda.ResultSubmit{
			BaseResult: coreda.BaseResult{
				Code:           status,
				Message:        "failed to submit blobs: " + err.Error(),
				IDs:            ids,
				SubmittedCount: uint64(len(ids)),
			},
		}
	}

	if len(ids) == 0 && len(data) > 0 {
		logger.Warn("DA submission via helper returned no IDs for non-empty input data")
		return coreda.ResultSubmit{
			BaseResult: coreda.BaseResult{
				Code:    coreda.StatusError,
				Message: "failed to submit blobs: no IDs returned despite non-empty input",
			},
		}
	}

	logger.Debug("DA submission successful via helper", "num_ids", len(ids))
	return coreda.ResultSubmit{
		BaseResult: coreda.BaseResult{
			Code:           coreda.StatusSuccess,
			IDs:            ids,
			SubmittedCount: uint64(len(ids)),
			Height:         0,
			BlobSize:       0,
		},
	}
}

// RetrieveWithHelpers performs blob retrieval using the underlying DA layer,
// handling error mapping to produce a ResultRetrieve.
// It mimics the logic previously found in da.DAClient.Retrieve.
func RetrieveWithHelpers(
	ctx context.Context,
	da coreda.DA,
	logger log.Logger,
	dataLayerHeight uint64,
) coreda.ResultRetrieve {

	// 1. Get IDs
	idsResult, err := da.GetIDs(ctx, dataLayerHeight, NameSpacePlaceholder)
	if err != nil {
		// Handle specific "not found" error
		if strings.Contains(err.Error(), coreda.ErrBlobNotFound.Error()) {
			logger.Debug("Retrieve helper: Blobs not found at height", "height", dataLayerHeight)
			return coreda.ResultRetrieve{
				BaseResult: coreda.BaseResult{
					Code:    coreda.StatusNotFound,
					Message: coreda.ErrBlobNotFound.Error(),
					Height:  dataLayerHeight,
				},
			}
		}
		if strings.Contains(err.Error(), coreda.ErrHeightFromFuture.Error()) {
			logger.Debug("Retrieve helper: Blobs not found at height", "height", dataLayerHeight)
			return coreda.ResultRetrieve{
				BaseResult: coreda.BaseResult{
					Code:    coreda.StatusHeightFromFuture,
					Message: coreda.ErrHeightFromFuture.Error(),
					Height:  dataLayerHeight,
				},
			}
		}
		// Handle other errors during GetIDs
		logger.Error("Retrieve helper: Failed to get IDs", "height", dataLayerHeight, "error", err)
		return coreda.ResultRetrieve{
			BaseResult: coreda.BaseResult{
				Code:    coreda.StatusError,
				Message: fmt.Sprintf("failed to get IDs: %s", err.Error()),
				Height:  dataLayerHeight,
			},
		}
	}

	// This check should technically be redundant if GetIDs correctly returns ErrBlobNotFound
	if idsResult == nil || len(idsResult.IDs) == 0 {
		logger.Debug("Retrieve helper: No IDs found at height", "height", dataLayerHeight)
		return coreda.ResultRetrieve{
			BaseResult: coreda.BaseResult{
				Code:    coreda.StatusNotFound,
				Message: coreda.ErrBlobNotFound.Error(),
				Height:  dataLayerHeight,
			},
		}
	}

	// 2. Get Blobs using the retrieved IDs
	blobs, err := da.Get(ctx, idsResult.IDs, []byte("placeholder"))
	if err != nil {
		// Handle errors during Get
		logger.Error("Retrieve helper: Failed to get blobs", "height", dataLayerHeight, "num_ids", len(idsResult.IDs), "error", err)
		return coreda.ResultRetrieve{
			BaseResult: coreda.BaseResult{
				Code:    coreda.StatusError,
				Message: fmt.Sprintf("failed to get blobs: %s", err.Error()),
				Height:  dataLayerHeight,
			},
		}
	}

	// Success
	logger.Debug("Retrieve helper: Successfully retrieved blobs", "height", dataLayerHeight, "num_blobs", len(blobs))
	return coreda.ResultRetrieve{
		BaseResult: coreda.BaseResult{
			Code:      coreda.StatusSuccess,
			Height:    dataLayerHeight,
			IDs:       idsResult.IDs,
			Timestamp: idsResult.Timestamp,
		},
		Data: blobs,
	}
}<|MERGE_RESOLUTION|>--- conflicted
+++ resolved
@@ -25,11 +25,7 @@
 	data [][]byte,
 	options []byte,
 ) coreda.ResultSubmit { // Return core ResultSubmit type
-<<<<<<< HEAD
 	ids, err := da.SubmitWithOptions(ctx, data, options)
-=======
-	ids, err := da.SubmitWithOptions(ctx, data, gasPrice, NameSpacePlaceholder, options)
->>>>>>> 2cc7e0b4
 
 	// Handle errors returned by SubmitWithOptions
 	if err != nil {
